--- conflicted
+++ resolved
@@ -15,7 +15,6 @@
 user-login = "emilio"
 user-name = "Emilio Cobos Álvarez"
 
-<<<<<<< HEAD
 [[publisher.config]]
 version = "0.15.13"
 when = "2025-07-09"
@@ -44,8 +43,6 @@
 user-login = "str4d"
 user-name = "Jack Grigg"
 
-=======
->>>>>>> 4c1a3816
 [[publisher.incrementalmerkletree]]
 version = "0.8.2"
 when = "2025-02-01"
